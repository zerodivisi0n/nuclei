--- conflicted
+++ resolved
@@ -132,13 +132,10 @@
 			if resp != nil {
 				resp.Body.Close()
 			}
-<<<<<<< HEAD
-			p.Abort(remaining)
-			return errors.Wrap(err, "could not issue http request")
-=======
+			//p.Abort(remaining)
+			//return errors.Wrap(err, "could not issue http request")
 			gologger.Warningf("Could not do request: %s\n", err)
 			continue
->>>>>>> 0c962a94
 		}
 
 		if e.debug {
