--- conflicted
+++ resolved
@@ -60,7 +60,6 @@
 	//       []string{"PHPSESSID"}
 	KVal []string `yaml:"kval,omitempty"`
 
-<<<<<<< HEAD
 	// description: |
 	//   Part is the part of the request response to extract data from.
 	//
@@ -80,14 +79,22 @@
 	//   - value: >
 	//       []string{".batters | .batter | .[] | .id"}
 	JSON []string `yaml:"json,omitempty"`
-=======
-	// XPath are the Xpath selectors for the extractor
-	XPath []string `yaml:"xpath"`
-	// Attribute is an optional attribute to extract from response XPath
-	Attribute string `yaml:"attribute"`
-	// JSON are the json pattern required to be present in the response
-	JSON []string `yaml:"json"`
->>>>>>> 37eaadef
+	// description: |
+	//   XPath allows using xpath expressions to extract items from html response
+	//
+	// examples:
+	//   - value: >
+	//       []string{"/html/body/div/p[2]/a"}
+	//   - value: >
+	//       []string{".batters | .batter | .[] | .id"}
+	XPath []string `yaml:"xpath,omitempty"`
+	// description: |
+	//   Attribute is an optional attribute to extract from response XPath.
+	//
+	// examples:
+	//   - value: "\"href\""
+	Attribute string `yaml:"attribute,omitempty"`
+
 	// jsonCompiled is the compiled variant
 	jsonCompiled []*gojq.Code
 
