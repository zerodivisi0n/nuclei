package extractors

import (
	"regexp"

	"github.com/itchyny/gojq"
)

// Extractor is used to extract part of response using a regex.
type Extractor struct {
	// description: |
	//   Name of the extractor. Name should be lowercase and must not contain
	//   spaces or dashes (-).
	// examples:
	//   - value: "\"cookie-extractor\""
	Name string `yaml:"name,omitempty" jsonschema:"title=name of the extractor,description=Name of the extractor"`
	// description: |
	//   Type is the type of the extractor.
	// values:
	//   - "regex"
	//   - "kval"
	//   - "json"
	//   - "xpath"
	Type string `yaml:"type" jsonschema:"title=type of the extractor,description=Type of the extractor,enum=regex,enum=kval,enum=json,enum=xpath"`
	// extractorType is the internal type of the extractor
	extractorType ExtractorType

	// description: |
	//   Regex contains the regular expression patterns to exract from a part.
	//
	//   Go regex engine does not supports lookaheads or lookbehinds, so as a result
	//   they are also not supported in nuclei.
	// examples:
	//   - name: Braintree Access Token Regex
	//     value: >
	//       []string{"access_token\\$production\\$[0-9a-z]{16}\\$[0-9a-f]{32}"}
	//   - name: Wordpress Author Extraction regex
	//     value: >
	//       []string{"Author:(?:[A-Za-z0-9 -\\_=\"]+)?<span(?:[A-Za-z0-9 -\\_=\"]+)?>([A-Za-z0-9]+)<\\/span>"}
	Regex []string `yaml:"regex,omitempty" jsonschema:"title=regex to extract from part,description=Regex to extract from part"`
	// description: |
	//   Group specifies a numbered group to extract from the regex.
	// examples:
	//   - name: Example Regex Group
	//     value: "1"
	RegexGroup int `yaml:"group,omitempty" jsonschema:"title=group to extract from regex,description=Group to extract from regex"`
	// regexCompiled is the compiled variant
	regexCompiled []*regexp.Regexp

	// description: |
	//   kval contains the key-value pairs required in the response.
	//
	//   Each protocol exposes a lot of different data in response. The kval
	//   extractor can be used to extract those key-value pairs. A list of
	//   supported parts is available in docs for request types.
	// examples:
	//   - name: Extract Server Header From HTTP Response
	//     value: >
	//       []string{"Server"}
	//   - name: Extracting value of PHPSESSID Cookie
	//     value: >
	//       []string{"PHPSESSID"}
	KVal []string `yaml:"kval,omitempty" jsonschema:"title=kval pairs to extract from response,description=Kval pairs to extract from response"`

	// description: |
	//   JSON allows using jq-style syntax to extract items from json response
	//
	// examples:
	//   - value: >
	//       []string{".[] | .id"}
	//   - value: >
	//       []string{".batters | .batter | .[] | .id"}
	JSON []string `yaml:"json,omitempty" jsonschema:"title=json jq expressions to extract data,description=JSON JQ expressions to evaluate from response part"`
	// description: |
	//   XPath allows using xpath expressions to extract items from html response
	//
	// examples:
	//   - value: >
	//       []string{"/html/body/div/p[2]/a"}
	//   - value: >
	//       []string{".batters | .batter | .[] | .id"}
	XPath []string `yaml:"xpath,omitempty" jsonschema:"title=html xpath expressions to extract data,description=XPath allows using xpath expressions to extract items from html response"`
	// description: |
	//   Attribute is an optional attribute to extract from response XPath.
	//
	// examples:
	//   - value: "\"href\""
	Attribute string `yaml:"attribute,omitempty" jsonschema:"title=optional attribute to extract from xpath,description=Optional attribute to extract from response XPath"`

	// jsonCompiled is the compiled variant
	jsonCompiled []*gojq.Code

	// description: |
	//   Part is the part of the request response to extract data from.
	//
	//   Each protocol exposes a lot of different parts which are well
	//   documented in docs for each request type.
	// examples:
	//   - value: "\"body\""
	//   - value: "\"raw\""
	Part string `yaml:"part,omitempty" jsonschema:"title=part of response to extract data from,description=Part of the request response to extract data from"`
	// description: |
	//   Internal, when set to true will allow using the value extracted
	//   in the next request for some protocols (like HTTP).
<<<<<<< HEAD
	Internal bool `yaml:"internal,omitempty"`
	// Global defines if this should be available globally
	Global bool `yaml:"global,omitempty"`
=======
	Internal bool `yaml:"internal,omitempty" jsonschema:"title=mark extracted value for internal variable use,description=Internal when set to true will allow using the value extracted in the next request for some protocols"`
>>>>>>> 1b2c1b87
}

// ExtractorType is the type of the extractor specified
type ExtractorType = int

const (
	// RegexExtractor extracts responses with regexes
	RegexExtractor ExtractorType = iota + 1
	// KValExtractor extracts responses with key:value
	KValExtractor
	// XPathExtractor extracts responses with Xpath selectors
	XPathExtractor
	// JSONExtractor extracts responses with json
	JSONExtractor
)

// ExtractorTypes is an table for conversion of extractor type from string.
var ExtractorTypes = map[string]ExtractorType{
	"regex": RegexExtractor,
	"kval":  KValExtractor,
	"xpath": XPathExtractor,
	"json":  JSONExtractor,
}

// GetType returns the type of the matcher
func (e *Extractor) GetType() ExtractorType {
	return e.extractorType
}<|MERGE_RESOLUTION|>--- conflicted
+++ resolved
@@ -102,13 +102,9 @@
 	// description: |
 	//   Internal, when set to true will allow using the value extracted
 	//   in the next request for some protocols (like HTTP).
-<<<<<<< HEAD
-	Internal bool `yaml:"internal,omitempty"`
+	Internal bool `yaml:"internal,omitempty" jsonschema:"title=mark extracted value for internal variable use,description=Internal when set to true will allow using the value extracted in the next request for some protocols"`
 	// Global defines if this should be available globally
 	Global bool `yaml:"global,omitempty"`
-=======
-	Internal bool `yaml:"internal,omitempty" jsonschema:"title=mark extracted value for internal variable use,description=Internal when set to true will allow using the value extracted in the next request for some protocols"`
->>>>>>> 1b2c1b87
 }
 
 // ExtractorType is the type of the extractor specified
