--- conflicted
+++ resolved
@@ -32,13 +32,9 @@
 	// TemplatePath is the path of the template for the request
 	TemplatePath string
 	// TemplateInfo contains information block of the template request
-<<<<<<< HEAD
-	TemplateInfo map[string]string
+	TemplateInfo map[string]interface{}
 	// InteractshClient is a client for interactsh server.
 	InteractshClient *interactsh.Client
-=======
-	TemplateInfo map[string]interface{}
->>>>>>> 4991c4e7
 	// Output is a writer interface for writing output events from executer.
 	Output output.Writer
 	// Options contains configuration options for the executer.
