// Inspired from https://github.com/ffuf/ffuf/blob/master/pkg/input/input.go

package generators

// Generator is the generator struct for generating payloads
type Generator struct {
	Type               Type
	TotalPositionCount int
	payloads           map[string][]string
}

// Type is type of attack
type Type int

const (
	// Sniper replaces each variables with values at a time
	Sniper Type = iota + 1
	// BatteringRam replaces all the variables per iteration with the same value
	BatteringRam
	// PitchFork replaces variables with positional value from multiple wordlists
	PitchFork
	// ClusterBomb replaces variables with all possible combinations of values
	ClusterBomb
)

// StringToType is an table for conversion of attack type from string.
var StringToType = map[string]Type{
	"sniper":       Sniper,
	"batteringram": BatteringRam,
	"pitchfork":    PitchFork,
	"clusterbomb":  ClusterBomb,
}

// New creates a new generator structure for payload generation
func New(payloads map[string]interface{}, payloadType Type, templatePath string) (*Generator, error) {
	generator := &Generator{}
	if err := generator.validate(payloads, templatePath); err != nil {
		return nil, err
	}

	compiled, err := loadPayloads(payloads)
	if err != nil {
		return nil, err
	}
	generator.Type = payloadType
	generator.payloads = compiled

<<<<<<< HEAD
	// Validate the payload types
	if payloadType == PitchFork {
		var totalLength int
		for v := range compiled {
			if totalLength != 0 && totalLength != len(compiled[v]) {
				return nil, errors.New("pitchfork payloads must be of equal number")
			}
			totalLength = len(compiled[v])
		}
	}
	// Validate the sniper/batteringram payload set
	if payloadType == Sniper || payloadType == BatteringRam {
		if len(payloads) != 1 {
			return nil, errors.New("sniper/batteringram must have single payload set")
		}
	}
=======
>>>>>>> 297a73c1
	return generator, nil
}

// Iterator is a single instance of an iterator for a generator structure
type Iterator struct {
	Type               Type
	TotalPositionCount int
	position           int
	msbIterator        int
	total              int
	payloads           []*payloadIterator
}

// NewIterator creates a new iterator for the payloads generator
func (g *Generator) NewIterator() *Iterator {
	var payloads []*payloadIterator

	for name, values := range g.payloads {
		payloads = append(payloads, &payloadIterator{name: name, values: values})
	}
	iterator := &Iterator{
		Type:               g.Type,
		payloads:           payloads,
		TotalPositionCount: g.TotalPositionCount,
	}
	iterator.total = iterator.Total()
	return iterator
}

// Reset resets the iterator back to its initial value
func (i *Iterator) Reset() {
	i.position = 0
	i.msbIterator = 0

	for _, payload := range i.payloads {
		payload.resetPosition()
	}
}

// Remaining returns the amount of requests left for the generator.
func (i *Iterator) Remaining() int {
	return i.total - i.position
}

// Position returns the current position of the iterator.
func (i *Iterator) Position() int {
	return i.position
}

// Total returns the amount of input combinations available
func (i *Iterator) Total() int {
	count := 0
	switch i.Type {
	case Sniper:
		for _, p := range i.payloads {
			count += len(p.values)
		}
	case BatteringRam:
		for _, p := range i.payloads {
			count += len(p.values)
		}
	case PitchFork:
		count = len(i.payloads[0].values)
		for _, p := range i.payloads {
			if count > len(p.values) {
				count = len(p.values)
			}
		}
	case ClusterBomb:
		count = 1
		for _, p := range i.payloads {
			count *= len(p.values)
		}
	}
	return count
}

// Value returns the next value for an iterator
func (i *Iterator) Value() (map[string]interface{}, bool) {
	switch i.Type {
	case Sniper:
		return i.sniperValue()
	case BatteringRam:
		return i.batteringRamValue()
	case PitchFork:
		return i.pitchforkValue()
	case ClusterBomb:
		return i.clusterbombValue()
	default:
		return i.sniperValue()
	}
}

// batteringRamValue returns a list of all payloads for the iterator
func (i *Iterator) batteringRamValue() (map[string]interface{}, bool) {
	values := make(map[string]interface{}, 1)

	currentIndex := i.msbIterator
	payload := i.payloads[currentIndex]
	if !payload.next() {
		i.msbIterator++
		if i.msbIterator == len(i.payloads) {
			return nil, false
		}
		return i.batteringRamValue()
	}
	values[payload.name] = payload.value()
	payload.incrementPosition()
	i.position++
	return values, true
}

// sniperValue returns a list of all payloads for the iterator
func (i *Iterator) sniperValue() (map[string]interface{}, bool) {
	values := make(map[string]interface{}, 1)

	currentIndex := i.msbIterator
	payload := i.payloads[currentIndex]
	if !payload.next() {
		i.msbIterator++
		if i.msbIterator == len(i.payloads) {
			return nil, false
		}
		return i.sniperValue()
	}
	values[payload.name] = payload.value()
	i.position++
	if i.TotalPositionCount > 0 && i.position%i.TotalPositionCount != 0 {
		return values, true
	}
	payload.incrementPosition()
	return values, true
}

// pitchforkValue returns a map of keyword:value pairs in same index
func (i *Iterator) pitchforkValue() (map[string]interface{}, bool) {
	values := make(map[string]interface{}, len(i.payloads))

	for _, p := range i.payloads {
		if !p.next() {
			return nil, false
		}
		values[p.name] = p.value()
		p.incrementPosition()
	}
	i.position++
	return values, true
}

// clusterbombValue returns a combination of all input pairs in key:value format.
func (i *Iterator) clusterbombValue() (map[string]interface{}, bool) {
	if i.position >= i.total {
		return nil, false
	}
	values := make(map[string]interface{}, len(i.payloads))

	// Should we signal the next InputProvider in the slice to increment
	signalNext := false
	first := true
	for index, p := range i.payloads {
		if signalNext {
			p.incrementPosition()
			signalNext = false
		}
		if !p.next() {
			// No more inputs in this inputprovider
			if index == i.msbIterator {
				// Reset all previous wordlists and increment the msb counter
				i.msbIterator++
				i.clusterbombIteratorReset()
				// Start again
				return i.clusterbombValue()
			}
			p.resetPosition()
			signalNext = true
		}
		values[p.name] = p.value()
		if first {
			p.incrementPosition()
			first = false
		}
	}
	i.position++
	return values, true
}

func (i *Iterator) clusterbombIteratorReset() {
	for index, p := range i.payloads {
		if index < i.msbIterator {
			p.resetPosition()
		}
		if index == i.msbIterator {
			p.incrementPosition()
		}
	}
}

// payloadIterator is a single instance of an iterator for a single payload list.
type payloadIterator struct {
	index  int
	name   string
	values []string
}

// next returns true if there are more values in payload iterator
func (i *payloadIterator) next() bool {
	return i.index < len(i.values)
}

// resetPosition resets the position of the payload iterator
func (i *payloadIterator) resetPosition() {
	i.index = 0
}

// incrementPosition increments the position of the payload iterator
func (i *payloadIterator) incrementPosition() {
	i.index++
}

// value returns the value of the payload at an index
func (i *payloadIterator) value() string {
	return i.values[i.index]
}<|MERGE_RESOLUTION|>--- conflicted
+++ resolved
@@ -1,6 +1,8 @@
 // Inspired from https://github.com/ffuf/ffuf/blob/master/pkg/input/input.go
 
 package generators
+
+import "errors"
 
 // Generator is the generator struct for generating payloads
 type Generator struct {
@@ -45,25 +47,13 @@
 	generator.Type = payloadType
 	generator.payloads = compiled
 
-<<<<<<< HEAD
-	// Validate the payload types
-	if payloadType == PitchFork {
-		var totalLength int
-		for v := range compiled {
-			if totalLength != 0 && totalLength != len(compiled[v]) {
-				return nil, errors.New("pitchfork payloads must be of equal number")
-			}
-			totalLength = len(compiled[v])
-		}
-	}
 	// Validate the sniper/batteringram payload set
 	if payloadType == Sniper || payloadType == BatteringRam {
 		if len(payloads) != 1 {
 			return nil, errors.New("sniper/batteringram must have single payload set")
 		}
 	}
-=======
->>>>>>> 297a73c1
+
 	return generator, nil
 }
 
