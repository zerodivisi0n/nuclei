--- conflicted
+++ resolved
@@ -82,7 +82,6 @@
 	ExcludedTemplates goflags.StringSlice
 	// CustomHeaders is the list of custom global headers to send with each request.
 	CustomHeaders goflags.StringSlice
-<<<<<<< HEAD
 	// Normalized contains the list of normalized input formats for nuclei
 	Normalized string
 	// NormalizedOutput writes the internal normalized format representation to a file.
@@ -101,7 +100,6 @@
 	// InteractionsColldownPeriod is additional seconds to wait for interactions after closing
 	// of the poller.
 	InteractionsColldownPeriod int
-=======
 	// Tags contains a list of tags to execute templates for. Multiple paths
 	// can be specified with -l flag and -tags can be used in combination with
 	// the -l flag.
@@ -110,5 +108,4 @@
 	// using same matchers/extractors from http protocol without the need
 	// to send a new request, reading responses from a file.
 	OfflineHTTP bool
->>>>>>> 4991c4e7
 }