package runner

import (
	"bufio"
	"fmt"
	"io"
	"io/ioutil"
	"os"
	"regexp"
	"strings"

	"github.com/logrusorgru/aurora"
	"github.com/pkg/errors"
	"github.com/projectdiscovery/gologger"
	"github.com/projectdiscovery/nuclei/v2/internal/bufwriter"
	"github.com/projectdiscovery/nuclei/v2/internal/progress"
	"github.com/projectdiscovery/nuclei/v2/internal/tracelog"
	"github.com/projectdiscovery/nuclei/v2/pkg/atomicboolean"
	"github.com/projectdiscovery/nuclei/v2/pkg/collaborator"
	"github.com/projectdiscovery/nuclei/v2/pkg/colorizer"
	"github.com/projectdiscovery/nuclei/v2/pkg/globalratelimiter"
	"github.com/projectdiscovery/nuclei/v2/pkg/projectfile"
	"github.com/projectdiscovery/nuclei/v2/pkg/templates"
	"github.com/projectdiscovery/nuclei/v2/pkg/workflows"
	"github.com/remeh/sizedwaitgroup"
)

// Runner is a client for running the enumeration process.
type Runner struct {
	input      string
	inputCount int64
	tempFile   string

	traceLog tracelog.Log

	// output is the output file to write if any
	output *bufwriter.Writer

	templatesConfig *nucleiConfig
	// options contains configuration options for runner
	options *Options

	pf *projectfile.ProjectFile

	// progress tracking
	progress progress.IProgress

	// output coloring
	colorizer   colorizer.NucleiColorizer
	decolorizer *regexp.Regexp
}

// New creates a new client for running enumeration process.
func New(options *Options) (*Runner, error) {
	runner := &Runner{
		traceLog: &tracelog.NoopLogger{},
		options:  options,
	}
	if options.TraceLogFile != "" {
		fileLog, err := tracelog.NewFileLogger(options.TraceLogFile)
		if err != nil {
			return nil, errors.Wrap(err, "could not create file trace logger")
		}
		runner.traceLog = fileLog
	}

	if err := runner.updateTemplates(); err != nil {
		gologger.Labelf("Could not update templates: %s\n", err)
	}

	// output coloring
	useColor := !options.NoColor
	runner.colorizer = *colorizer.NewNucleiColorizer(aurora.NewAurora(useColor))

	if useColor {
		// compile a decolorization regex to cleanup file output messages
		runner.decolorizer = regexp.MustCompile(`\x1B\[[0-9;]*[a-zA-Z]`)
	}

	if options.TemplateList {
		runner.listAvailableTemplates()
		os.Exit(0)
	}

	if (len(options.Templates) == 0 || (options.Targets == "" && !options.Stdin && options.Target == "")) && options.UpdateTemplates {
		os.Exit(0)
	}
	// Read nucleiignore file if given a templateconfig
	if runner.templatesConfig != nil {
		runner.readNucleiIgnoreFile()
	}

	// If we have stdin, write it to a new file
	if options.Stdin {
		tempInput, err := ioutil.TempFile("", "stdin-input-*")

		if err != nil {
			return nil, err
		}

		if _, err := io.Copy(tempInput, os.Stdin); err != nil {
			return nil, err
		}

		runner.tempFile = tempInput.Name()
		tempInput.Close()
	}
	// If we have single target, write it to a new file
	if options.Target != "" {
		tempInput, err := ioutil.TempFile("", "stdin-input-*")
		if err != nil {
			return nil, err
		}

		fmt.Fprintf(tempInput, "%s\n", options.Target)
		runner.tempFile = tempInput.Name()
		tempInput.Close()
	}

	// Setup input, handle a list of hosts as argument
	var err error

	var input *os.File

	if options.Targets != "" {
		input, err = os.Open(options.Targets)
	} else if options.Stdin || options.Target != "" {
		input, err = os.Open(runner.tempFile)
	}

	if err != nil {
		gologger.Fatalf("Could not open targets file '%s': %s\n", options.Targets, err)
	}

	// Sanitize input and pre-compute total number of targets
	var usedInput = make(map[string]struct{})

	dupeCount := 0
	sb := strings.Builder{}
	scanner := bufio.NewScanner(input)
	runner.inputCount = 0

	for scanner.Scan() {
		url := scanner.Text()
		// skip empty lines
		if url == "" {
			continue
		}
		// deduplication
		if _, ok := usedInput[url]; !ok {
			usedInput[url] = struct{}{}
			runner.inputCount++

			// allocate global rate limiters
			globalratelimiter.Add(url, options.RateLimit)

			sb.WriteString(url)
			sb.WriteString("\n")
		} else {
			dupeCount++
		}
	}
	input.Close()

	runner.input = sb.String()

	if dupeCount > 0 {
		gologger.Labelf("Supplied input was automatically deduplicated (%d removed).", dupeCount)
	}

	// Create the output file if asked
	if options.Output != "" {
		output, err := bufwriter.New(options.Output)
		if err != nil {
			gologger.Fatalf("Could not create output file '%s': %s\n", options.Output, err)
		}
		runner.output = output
	}

	// Creates the progress tracking object
	runner.progress = progress.NewProgress(runner.colorizer.Colorizer, options.EnableProgressBar)

<<<<<<< HEAD
	// create project file if requested or load existing one
	if options.Project {
		var err error
		runner.pf, err = projectfile.New(&projectfile.Options{Path: options.ProjectPath, Cleanup: options.ProjectPath == ""})
		if err != nil {
			return nil, err
		}
=======
	// Enable Polling
	if options.BurpCollaboratorBiid != "" {
		collaborator.DefaultCollaborator.Collab.AddBIID(options.BurpCollaboratorBiid)
>>>>>>> f85dbafd
	}

	return runner, nil
}

// Close releases all the resources and cleans up
func (r *Runner) Close() {
	if r.output != nil {
		r.output.Close()
	}
	os.Remove(r.tempFile)
	if r.pf != nil {
		r.pf.Close()
	}
}

// RunEnumeration sets up the input layer for giving input nuclei.
// binary and runs the actual enumeration
func (r *Runner) RunEnumeration() {
	// resolves input templates definitions and any optional exclusion
	includedTemplates := r.getTemplatesFor(r.options.Templates)
	excludedTemplates := r.getTemplatesFor(r.options.ExcludedTemplates)
	// defaults to all templates
	allTemplates := includedTemplates

	if len(excludedTemplates) > 0 {
		excludedMap := make(map[string]struct{}, len(excludedTemplates))
		for _, excl := range excludedTemplates {
			excludedMap[excl] = struct{}{}
		}
		// rebuild list with only non-excluded templates
		allTemplates = []string{}

		for _, incl := range includedTemplates {
			if _, found := excludedMap[incl]; !found {
				allTemplates = append(allTemplates, incl)
			} else {
				gologger.Warningf("Excluding '%s'", incl)
			}
		}
	}

	// pre-parse all the templates, apply filters
	availableTemplates, workflowCount := r.getParsedTemplatesFor(allTemplates, r.options.Severity)
	templateCount := len(availableTemplates)
	hasWorkflows := workflowCount > 0

	// 0 matches means no templates were found in directory
	if templateCount == 0 {
		gologger.Fatalf("Error, no templates were found.\n")
	}

	gologger.Infof("Using %s rules (%s templates, %s workflows)",
		r.colorizer.Colorizer.Bold(templateCount).String(),
		r.colorizer.Colorizer.Bold(templateCount-workflowCount).String(),
		r.colorizer.Colorizer.Bold(workflowCount).String())

	// precompute total request count
	var totalRequests int64 = 0

	for _, t := range availableTemplates {
		switch av := t.(type) {
		case *templates.Template:
			totalRequests += (av.GetHTTPRequestCount() + av.GetDNSRequestCount()) * r.inputCount
		case *workflows.Workflow:
			// workflows will dynamically adjust the totals while running, as
			// it can't be know in advance which requests will be called
		} // nolint:wsl // comment
	}

<<<<<<< HEAD
	results := atomicboolean.New()
	wgtemplates := sizedwaitgroup.New(r.options.TemplateThreads)
=======
	// Starts polling or ignore
	collaborator.DefaultCollaborator.Poll()

	var (
		wgtemplates sync.WaitGroup
		results     atomicboolean.AtomBool
	)
>>>>>>> f85dbafd

	if r.inputCount == 0 {
		gologger.Errorf("Could not find any valid input URLs.")
	} else if totalRequests > 0 || hasWorkflows {
		// tracks global progress and captures stdout/stderr until p.Wait finishes
		p := r.progress
		p.InitProgressbar(r.inputCount, templateCount, totalRequests)

		for _, t := range availableTemplates {
			wgtemplates.Add()
			go func(template interface{}) {
				defer wgtemplates.Done()
				switch tt := template.(type) {
				case *templates.Template:
					for _, request := range tt.RequestsDNS {
						results.Or(r.processTemplateWithList(p, tt, request))
					}
					for _, request := range tt.BulkRequestsHTTP {
						results.Or(r.processTemplateWithList(p, tt, request))
					}
				case *workflows.Workflow:
					results.Or(r.processWorkflowWithList(p, template.(*workflows.Workflow)))
				}
			}(t)
		}

		wgtemplates.Wait()
		p.Wait()
	}

	if !results.Get() {
		if r.output != nil {
			r.output.Close()
			os.Remove(r.options.Output)
		}

		gologger.Infof("No results found. Happy hacking!")
	}
}<|MERGE_RESOLUTION|>--- conflicted
+++ resolved
@@ -180,7 +180,6 @@
 	// Creates the progress tracking object
 	runner.progress = progress.NewProgress(runner.colorizer.Colorizer, options.EnableProgressBar)
 
-<<<<<<< HEAD
 	// create project file if requested or load existing one
 	if options.Project {
 		var err error
@@ -188,11 +187,11 @@
 		if err != nil {
 			return nil, err
 		}
-=======
+	}
+
 	// Enable Polling
 	if options.BurpCollaboratorBiid != "" {
 		collaborator.DefaultCollaborator.Collab.AddBIID(options.BurpCollaboratorBiid)
->>>>>>> f85dbafd
 	}
 
 	return runner, nil
@@ -263,18 +262,10 @@
 		} // nolint:wsl // comment
 	}
 
-<<<<<<< HEAD
 	results := atomicboolean.New()
 	wgtemplates := sizedwaitgroup.New(r.options.TemplateThreads)
-=======
 	// Starts polling or ignore
 	collaborator.DefaultCollaborator.Poll()
-
-	var (
-		wgtemplates sync.WaitGroup
-		results     atomicboolean.AtomBool
-	)
->>>>>>> f85dbafd
 
 	if r.inputCount == 0 {
 		gologger.Errorf("Could not find any valid input URLs.")
